--- conflicted
+++ resolved
@@ -1,13 +1,8 @@
 import { useState, useEffect } from "react";
-<<<<<<< HEAD
-import { motion, AnimatePresence } from "framer-motion";
-import { useNavigate } from "react-router-dom";
-=======
 // eslint-disable-next-line no-unused-vars
 import { motion, AnimatePresence } from 'framer-motion'; // Used for JSX motion elements
 import { useNavigate, Link } from "react-router-dom";
 import Button from "./ui/Button";
->>>>>>> f8e5b982
 import { useBannerStore } from "../store/Admin/useBannerStore";
 
 // Fallback images from public folder (used if no banners from database)
