--- conflicted
+++ resolved
@@ -88,10 +88,9 @@
               boxShadow: "var(--shadow-large)"
             }}
           >
-<<<<<<< HEAD
+
             {/* FIX: Changed 'icon: _Icon' to 'icon: Icon' to match the usage below */}
-=======
->>>>>>> 8ada1fa2
+
             {themes.map(({ value, icon: Icon, label }) => (
               <motion.button
                 key={value}
